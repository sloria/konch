*********
Changelog
*********

<<<<<<< HEAD
4.0.0 (unreleased)
------------------

Other changes:

- Python 2 is no longer supported. Python>=3.6 is officially supported.
=======
3.2.1 (2019-01-17)
------------------

Bug fixes:

- Fix handling of nested modules when passing a list to ``context``.
>>>>>>> 0f9a889c

3.2.0.post0 (2019-01-13)
------------------------

- Add ``python_requires`` to PyPI metadata.

3.2.x will be the last release line to support Python 2.

3.2.0 (2019-01-11)
------------------

- Show preview when .konchrc file has changed.

3.1.0 (2018-12-29)
------------------

- Show preview of unauthorized files.

3.0.0.post0 (2018-12-22)
------------------------

- Distribute a universal wheel.

3.0.0 (2018-12-22)
------------------

Features:

- Config files must be approved before executing them.
  Use ``konch allow`` to authorize a config file. This is a security mechanism to prevent
  executing untrusted Python code (:issue:`47`). Thanks :user:`hartwork` for the suggestion.
- Allow customizing the editor to use for ``konch edit`` via the
  ``KONCH_EDITOR`` environment variable.
- ``konch init`` only adds the encoding pragma (``# -*- coding: utf-8 -*-\n``) on Python 2.
- Raise error when an invalid ``--name`` is passed.

Bug fixes:

- Respect ptpython's user config file (``~/.ptpython/config.py``)
  (:issue:`16`). Thanks :user:`nasyxx` for reporting and thanks
  :user:`pycadelic` for helping out with the implementation.
- Address a ``DeprecationWarning`` about importing from ``collections.abc`` on Python 3.7.

2.5.0 (2018-11-04)
------------------

- Update dev environment.
- Python 3.4 is no longer officially supported.
- Tested on Python 3.7.

2.4.0 (2017-04-29)
------------------

Features:

- Add basic tab-completion to plain Python shell.

2.3.0 (2016-12-23)
------------------

Features:

- Allow ``context`` to be a callable.
- Multiple names may be passed to ``named_config``.

2.2.1 (2016-12-19)
------------------

Bug fixes:

- Fix error raised when some options are passed to ``konch.named_config``.

2.2.0 (2016-07-21)
------------------

Features:

- Add ``ipy_colors`` and ``ipy_highlighting_style`` options for customizing IPython terminal colors.

2.1.0 (2016-07-18)
------------------

Features:

- Compatibility with IPython>=5.0.0.

Support:

- Update tasks.py for compatibility with invoke>=0.13.0.

2.0.0 (2016-06-01)
------------------

Features:

- Customizable context formatting via the ``context_format`` option.
- More CONCHES!

Deprecations/Removals:

- Remove ``hide_context`` option. Use the ``context_format`` option instead.
- Drop support for Python<=2.6 and <=3.3.

Bug fixes:

- Fix bug in checking availability of PtIPython.
- Fix bug in passing shell subclass as ``shell`` argument to ``konch.start``.

1.1.2 (2016-05-24)
------------------

- ``ShellNotAvailableErrors`` no longer pollute tracebacks when using the ``AutoShell``.

1.1.1 (2015-09-27)
------------------

- Remove deprecated import of IPython.config.

1.1.0 (2015-06-21)
------------------

- Add ptpython support.

1.0.0 (2015-02-08)
------------------

- Add support for ``setup`` and ``teardown`` functions in ``.konchrc`` files.
- If ``~/.konchrc.default`` exists, use that file as the template for new ``.konchrc`` files created with ``konch init``.
- Add ``ipy_extensions`` and ``ipy_autoreload`` options.
- Make sure that vim opens .konchrc files in Python mode.
- Drop Python 3.2 support.

0.4.2 (2014-07-12)
------------------

- "shell" option in .konchrc can be a string: either 'bpy', 'ipy', 'py', or 'auto'.
- Fix error in "konch edit".

0.4.1 (2014-06-23)
------------------

- Fix bug that caused konch to hang if no .konchrc file can be found.

0.4.0 (2014-06-10)
------------------

- Add ``edit`` command for editing .konchrc file.
- Properly output error messages to stderr.
- Tested on Python 3.4.

0.3.4 (2014-04-06)
------------------

- Fix bug that raised `SyntaxError` when executing konch on Windows.

0.3.3 (2014-03-27)
------------------

- Fix bug in resolve_path that caused infinite loop if config file not found.
- Fix bug with initializing konch in home directory.
- Add ``hide_context`` option.

0.3.2 (2014-03-18)
------------------

- Some changes to make it easier to use konch programatically.
- ``konch.start()`` can be called with no arguments.
- Expose docopt argument parsing via ``konch.parse_args()``.


0.3.1 (2014-03-17)
------------------

- Doesn't change current working directory.
- Less magicks.
- Tested on Python 3.4.


0.3.0 (2014-03-16)
------------------

- Smarter path resolution. konch will search parent directories until it finds a .konchrc file to use.
- Make prompt configurable on IPython and built-in shell. Output template is also supported on IPython.
- *Backwards-incompatible*: Remove support for old (<=0.10.x--released 3 years ago!) versions of IPython.

0.2.0 (2014-03-15)
------------------

- Fix bug with importing modules and packages in the current working directory.
- Introducing *named configs*.

0.1.0 (2014-03-14)
------------------

- First release to PyPI.<|MERGE_RESOLUTION|>--- conflicted
+++ resolved
@@ -2,21 +2,19 @@
 Changelog
 *********
 
-<<<<<<< HEAD
 4.0.0 (unreleased)
 ------------------
 
 Other changes:
 
 - Python 2 is no longer supported. Python>=3.6 is officially supported.
-=======
+
 3.2.1 (2019-01-17)
 ------------------
 
 Bug fixes:
 
 - Fix handling of nested modules when passing a list to ``context``.
->>>>>>> 0f9a889c
 
 3.2.0.post0 (2019-01-13)
 ------------------------
