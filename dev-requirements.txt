--- conflicted
+++ resolved
@@ -5,13 +5,8 @@
 flake8==3.5.0
 
 # Testing
-<<<<<<< HEAD
-pytest==3.6.2
+pytest==3.6.3
 tox==3.1.2
-=======
-pytest==3.6.3
-tox==3.0.0
->>>>>>> 80af9fd1
 scripttest==1.3
 
 # Docs
