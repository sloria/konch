#!/usr/bin/env python
# -*- coding: utf-8 -*-
'''konch: Customizes your Python shell.

Usage:
  konch
  konch init
  konch init [<config_file>] [-d]
  konch [--name=<name>] [-d]
  konch [--name=<name>] [--file=<file>] [--shell=<shell_name>] [-d]

Options:
  -h --help                  Show this screen.
  -v --version               Show version.
  init                       Creates a starter .konchrc file.
  -n --name=<name>           Named config to use.
  -s --shell=<shell_name>    Shell to use. Can be either "ipy" (IPython),
                              "bpy" (BPython), "py" (built-in Python shell),
                               or "auto". Overrides the 'shell' option in .konchrc.
  -f --file=<file>           File path of konch config file to execute. If not provided,
                               konch will use the .konchrc file in the current
                               directory.
  -d --debug                 Enable debugging/verbose mode.
'''

from __future__ import unicode_literals, print_function
import logging
import os
import sys
import code
import warnings
import random

from docopt import docopt

__version__ = '0.3.2'
__author__ = 'Steven Loria'
__license__ = 'MIT'

logger = logging.getLogger(__name__)

BANNER_TEMPLATE = """{version}

{text}
"""

CONTEXT_TEMPLATE = """
Context:
{context}
"""


DEFAULT_CONFIG_FILE = '.konchrc'

INIT_TEMPLATE = '''# -*- coding: utf-8 -*-
import konch

# TODO: Edit me
# Available options: 'context', 'banner', 'shell', 'prompt'
konch.config({
    'context': {
        'speak': konch.speak
    }
})
'''


def execute_file(fname, globals_=None, locals_=None):
    """Executes code in a file. Python 2/3-compatible."""
    exec(compile(open(fname, "rb").read(), fname, 'exec'), globals_, locals_)


def format_context(context):
    """Output the a context dictionary as a string."""
    if context is None:
        return ''
    line_format = '{name}: {obj!r}'
    return '\n'.join([
        line_format.format(name=name, obj=obj)
        for name, obj in context.items()
    ])


def make_banner(text=None, context=None):
    """Generates a full banner with version info, the given text, and a
    formatted list of context variables.
    """
    banner_text = text or speak()
    out = BANNER_TEMPLATE.format(version=sys.version, text=banner_text)
    if context:
        out += CONTEXT_TEMPLATE.format(context=format_context(context))
    return out


def context_list2dict(context_list):
    """Converts a list of objects (functions, classes, or modules) to a
    dictionary mapping the object names to the objects.
    """
    return dict(
        (obj.__name__, obj) for obj in context_list
    )


class Shell(object):
    """Base shell class.

    :param dict context: Dictionary that defines what variables will be
        available when the shell is run.
    :param str banner: Banner text that appears on startup.
    """

    def __init__(self, context, banner=None,
            prompt=None, output=None):
        self.context = context
        self.banner = make_banner(banner, context)
        self.prompt = prompt
        self.output = output

    def start(self):
        raise NotImplementedError


class PythonShell(Shell):
    """The built-in Python shell."""

    def start(self):
        if self.prompt:
            sys.ps1 = self.prompt
        if self.output:
            warnings.warn('Custom output templates not supported by PythonShell.')
        code.interact(self.banner, local=self.context)
        return None


class IPythonShell(Shell):
    """The IPython shell."""

    def start(self):
        try:
            from IPython import embed
            from IPython.config.loader import Config as IPyConfig
        except ImportError:
            raise ShellNotAvailableError('IPython shell not available.')
        ipy_config = IPyConfig()
        prompt_config = ipy_config.PromptManager
        if self.prompt:
            prompt_config.in_template = self.prompt
        if self.output:
            prompt_config.out_template = self.output
        embed(banner1=self.banner,
            user_ns=self.context,
            config=ipy_config)
        return None


class BPythonShell(Shell):
    """The BPython shell."""

    def start(self):
        try:
            from bpython import embed
        except ImportError:
            raise ShellNotAvailableError('BPython shell not available.')
        if self.prompt:
            warnings.warn('Custom prompts not supported by BPythonShell.')
        if self.output:
            warnings.warn('Custom output templates not supported by BPythonShell.')
        embed(banner=self.banner, locals_=self.context)
        return None


class AutoShell(Shell):
    """Shell that runs IPython or BPython if available. Falls back to built-in
    Python shell.
    """

    def __init__(self, context, banner, *args, **kwargs):
        Shell.__init__(self, context, *args, **kwargs)
        self.banner = banner

    def start(self):
        try:
            return IPythonShell(self.context, self.banner,
                self.prompt, self.output).start()
        except ShellNotAvailableError:
            try:
                return BPythonShell(self.context, self.banner,
                    self.prompt, self.output).start()
            except ShellNotAvailableError:
                return PythonShell(self.context, self.banner,
                    self.prompt, self.output).start()
        return None


class KonchError(Exception):
    pass


class ShellNotAvailableError(KonchError):
    pass

SHELL_MAP = {
    'ipy': IPythonShell, 'ipython': IPythonShell,
    'bpy': BPythonShell, 'bpython': BPythonShell,
    'py': PythonShell, 'python': PythonShell,
    'auto': AutoShell,
}

CONCHES = [
    ('"My conch told me to come save you guys."\n'
    '"Hooray for the magic conches!"'),
    '"All hail the Magic Conch!"',
    '"Hooray for the magic conches!"',
    '"Uh, hello there. Magic Conch, I was wondering... '
    'should I have the spaghetti or the turkey?"',
    '"This copyrighted conch is the cornerstone of our organization."',
    '"Praise the Magic Conch!"',
    '"the conch exploded into a thousand white fragments and ceased to exist."',
    '"S\'right. It\'s a shell!"',
    '"Ralph felt a kind of affectionate reverence for the conch"',
    '"Conch! Conch!"',
    '"That\'s why you got the conch out of the water"',
    '"the summons of the conch"',
    '"Whoever holds the conch gets to speak."',
    '"They\'ll come when they hear us--"',
    '"We gotta drop the load!"',
    '"Dude, we\'re falling right out the sky!!"',
    ('"Oh, Magic Conch Shell, what do we need to do to get out of the Kelp Forest?"\n'
        '"Nothing."'),
    '"The shell knows all!"',
    '"we must never question the wisdom of the Magic Conch."',
    '"The Magic Conch! A club member!"'
]


def speak():
    return random.choice(CONCHES)


class Config(dict):
    """A dict-like config object. Behaves like a normal dict except that
    the ``context`` will always be converted from a list to a dict.
    Defines the default configuration.
    """

    def __init__(self, context=None, banner=None, shell=AutoShell,
            prompt=None, output=None):
        ctx = Config.transform_val(context) or {}
        super(Config, self).__init__(context=ctx, banner=banner, shell=shell,
            prompt=prompt, output=output)

    def __setitem__(self, key, value):
        val = Config.transform_val(value)
        super(Config, self).__setitem__(key, val)

    @staticmethod
    def transform_val(val):
        if isinstance(val, (list, tuple)):
            return context_list2dict(val)
        return val

    def update(self, d):
        for key in d.keys():
            self[key] = d[key]

# _cfg and _config_registry are global variables that may be mutated by a
# .konchrc file
_cfg = Config()
_config_registry = {
    'default': _cfg
}


def start(context=None, banner=None, shell=AutoShell,
        prompt=None, output=None):
    """Start up the konch shell. Takes the same parameters as Shell.__init__.
    """
    logger.debug('Using shell...')
    logger.debug(shell)
    if banner is None:
        banner = speak()
    # Default to global config
    context_ = context or _cfg['context']
    banner_ = banner or _cfg['banner']
    shell_ = shell or _cfg['shell']
    prompt_ = prompt or _cfg['prompt']
    output_ = output or _cfg['output']
    shell_(context=context_, banner=banner_,
        prompt=prompt_, output=output_).start()


def config(config_dict):
    """Configures the konch shell. This function should be called in a
    .konchrc file.

    :param dict config_dict: Dict that may contain 'context', 'banner', and/or
        'shell' (default shell class to use).
    """
    logger.debug('Updating with {0}'.format(config_dict))
    _cfg.update(config_dict)
    return _cfg


def named_config(name, config_dict):
    """Adds a named config to the config registry.
    This function should be called in a .konchrc file.
    """
    _config_registry[name] = Config(**config_dict)


def reset_config():
    global _cfg
    _cfg = Config()
    return _cfg


def get_file_directory(filename):
    return os.path.dirname(os.path.abspath(filename))


def __ensure_directory_in_path(filename):
    """Ensures that a file's directory is in the Python path.
    """
    directory = get_file_directory(filename)
    if directory not in sys.path:
        logger.debug('Adding {0} to sys.path'.format(directory))
        sys.path.insert(0, directory)


def use_file(filename):
    # First update _cfg by executing the config file
    config_file = filename or resolve_path(DEFAULT_CONFIG_FILE)
    if config_file and os.path.exists(config_file):
        logger.info('Using {0}'.format(config_file))
        # Ensure that relative imports are possible
        __ensure_directory_in_path(config_file)
        execute_file(config_file)
    else:
        if not config_file:
            warnings.warn('No config file found.')
        else:
            warnings.warn('"{fname}" not found.'.format(fname=config_file))
    return _cfg


def __get_home_directory():
    return os.path.expanduser('~')


def resolve_path(filename):
    """Find a file by walking up parent directories until the file is found.
    Return the absolute path of the file.
    """
    current = os.getcwd()
    while current != __get_home_directory():
        target = os.path.join(current, filename)
        if os.path.exists(target):
            return os.path.abspath(target)
        else:
<<<<<<< HEAD
            current = os.path.abspath(os.path.join(current, '..'))
=======
            current = os.path.join(current, '..')

    if current == __get_home_directory():
        target = os.path.join(current, filename)
        if os.path.exists(target):
            return os.path.abspath(target)

>>>>>>> ea36f796
    return False


def init_config(config_file=None):
    if not os.path.exists(config_file):
        with open(config_file, 'w') as fp:
            fp.write(INIT_TEMPLATE)
        print('Initialized konch. Edit {0} to your needs and run `konch` '
                'to start an interactive session.'
                .format(config_file))
        sys.exit(0)
    else:
        print('{0} already exists in this directory.'
                .format(config_file))
        sys.exit(1)


def parse_args():
    """Exposes the docopt command-line arguments parser.
    Return a dictionary of arguments.
    """
    return docopt(__doc__, version=__version__)


def main():
    """Main entry point for the konch CLI."""
    args = parse_args()
    if args['--debug']:
        logging.basicConfig(
            format='%(levelname)s %(filename)s: %(message)s',
            level=logging.DEBUG)
    logger.debug(args)

    if args['init']:
        config_file = args['<config_file>'] or DEFAULT_CONFIG_FILE
        init_config(config_file)
    use_file(args['--file'])

    if args['--name']:
        config_dict = _config_registry.get(args['--name'], _cfg)
        logger.debug('Using named config...')
        logger.debug(config)
    else:
        config_dict = _cfg
    # Allow default shell to be overriden by command-line argument
    shell_name = args['--shell']
    if shell_name:
        config_dict['shell'] = SHELL_MAP.get(shell_name.lower(), AutoShell)
    logger.debug('Starting with config {0}'.format(config_dict))
    start(**config_dict)
    sys.exit(0)

if __name__ == '__main__':
    main()<|MERGE_RESOLUTION|>--- conflicted
+++ resolved
@@ -357,17 +357,13 @@
         if os.path.exists(target):
             return os.path.abspath(target)
         else:
-<<<<<<< HEAD
             current = os.path.abspath(os.path.join(current, '..'))
-=======
-            current = os.path.join(current, '..')
 
     if current == __get_home_directory():
         target = os.path.join(current, filename)
         if os.path.exists(target):
             return os.path.abspath(target)
 
->>>>>>> ea36f796
     return False
 
 
